--- conflicted
+++ resolved
@@ -299,17 +299,11 @@
         if not cls.__cache_storage_path:
             cls.__cache_storage_path = os.path.join(cls.__config_storage_path, "cache")
 
-<<<<<<< HEAD
+        cls.__paths.insert(0, cls.__data_storage_path)
+
     __config_storage_path = None    # type: str
     __data_storage_path = None      # type: str
     __cache_storage_path = None     # type: str
-=======
-        cls.__paths.insert(0, cls.__data_storage_path)
-
-    __config_storage_path = None
-    __data_storage_path = None
-    __cache_storage_path = None
->>>>>>> a4b5352b
 
     __paths = []    # type: List[str]
     __types = {

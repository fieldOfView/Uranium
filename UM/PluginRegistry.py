# Copyright (c) 2019 Ultimaker B.V.
# Uranium is released under the terms of the LGPLv3 or higher.

import imp
import json
import os
import shutil  # For deleting plugin directories;
import stat  # For setting file permissions correctly;
import time
import types
import zipfile
from pathlib import Path
from typing import Any, Callable, Dict, List, Optional, Tuple, TYPE_CHECKING

from PyQt5.QtCore import QCoreApplication
from PyQt5.QtCore import QObject, pyqtSlot, QUrl, pyqtProperty, pyqtSignal

from UM.Logger import Logger
from UM.Message import Message
from UM.Platform import Platform
from UM.PluginError import PluginNotFoundError, InvalidMetaDataError
from UM.PluginObject import PluginObject  # For type hinting
from UM.Resources import Resources
<<<<<<< HEAD
from UM.Trust import Trust, TrustBasics, TrustException
=======
from UM.Trust import Trust, TrustException, TrustBasics
>>>>>>> af43da45
from UM.Version import Version
from UM.i18n import i18nCatalog

i18n_catalog = i18nCatalog("uranium")

if TYPE_CHECKING:
    from UM.Application import Application


plugin_path_ignore_list = ["__pycache__", "tests", ".git"]


class PluginRegistry(QObject):
    """A central object to dynamically load modules as plugins.

    The PluginRegistry class can load modules dynamically and use
    them as plugins. Each plugin module is expected to be a directory with
    and `__init__` file defining a `getMetaData` and a `register` function.

    For more details, see the [plugins] file.

    [plugins]: docs/plugins.md
    """

    def __init__(self, application: "Application", parent: QObject = None) -> None:
        if PluginRegistry.__instance is not None:
            raise RuntimeError("Try to create singleton '%s' more than once" % self.__class__.__name__)
        PluginRegistry.__instance = self

        super().__init__(parent)
        self._application = application  # type: Application
        self._api_version = application.getAPIVersion()  # type: Version

        self._all_plugins = []        # type: List[str]
        self._metadata = {}           # type: Dict[str, Dict[str, Any]]

        self._plugins_installed = []  # type: List[str]

        # NOTE: The disabled_plugins and plugins_to_remove is explicitly set to None.
        # When actually loading the preferences, it's set to a list. This way we can see the
        # difference between no list and an empty one.
        self._disabled_plugins = []  # type: List[str]
        self._outdated_plugins = []  # type: List[str]
        self._plugins_to_install = dict()  # type: Dict[str, Dict[str, str]]
        self._plugins_to_remove = []  # type: List[str]

        self._plugins = {}            # type: Dict[str, types.ModuleType]
        self._found_plugins = {}      # type: Dict[str, types.ModuleType]  # Cache to speed up _findPlugin
        self._plugin_objects = {}     # type: Dict[str, PluginObject]

        self._plugin_locations = []  # type: List[str]
        self._plugin_folder_cache = {}  # type: Dict[str, List[Tuple[str, str]]]  # Cache to speed up _locatePlugin

        self._bundled_plugin_cache = {}  # type: Dict[str, bool]

        self._supported_file_types = {"umplugin": "Uranium Plugin"} # type: Dict[str, str]

        self._check_if_trusted = False  # type: bool
        self._clean_hierarchy_sent_messages = []  # type: List[str]
        self._debug_mode = False  # type: bool
        self._checked_plugin_ids = []     # type: List[str]
        self._distrusted_plugin_ids = []  # type: List[str]
        self._trust_checker = None  # type: Optional[Trust]

    def setCheckIfTrusted(self, check_if_trusted: bool, debug_mode: bool = False) -> None:
        self._check_if_trusted = check_if_trusted
        if self._check_if_trusted:
            self._trust_checker = Trust.getInstance()
            # 'Trust.getInstance()' will raise an exception if anything goes wrong (e.g.: 'unable to read public key').
            # Any such exception is explicitly _not_ caught here, as the application should quit with a crash.
            if self._trust_checker:
                self._trust_checker.setFollowSymlinks(debug_mode)

    def getCheckIfTrusted(self) -> bool:
        return self._check_if_trusted

    def initializeBeforePluginsAreLoaded(self) -> None:
        config_path = Resources.getConfigStoragePath()

        # File to store plugin info, such as which ones to install/remove and which ones are disabled.
        # At this point we can load this here because we already know the actual Application name, so the directory name
        self._plugin_config_filename = os.path.join(os.path.abspath(config_path), "plugins.json") # type: str

        from UM.Settings.ContainerRegistry import ContainerRegistry
        container_registry = ContainerRegistry.getInstance()

        try:
            with container_registry.lockFile():
                # Load the plugin info if exists
                if os.path.exists(self._plugin_config_filename):
                    Logger.log("i", "Loading plugin configuration file '%s'", self._plugin_config_filename)
                    with open(self._plugin_config_filename, "r", encoding = "utf-8") as f:
                        data = json.load(f)
                        self._disabled_plugins = data["disabled"]
                        self._plugins_to_install = data["to_install"]
                        self._plugins_to_remove = data["to_remove"]
        except:
            Logger.logException("e", "Failed to load plugin configuration file '%s'", self._plugin_config_filename)

        # Also load data from preferences, where the plugin info used to be saved
        preferences = self._application.getPreferences()
        disabled_plugins = preferences.getValue("general/disabled_plugins")
        disabled_plugins = disabled_plugins.split(",") if disabled_plugins else []
        disabled_plugins = [plugin for plugin in disabled_plugins if len(plugin.strip()) > 0]
        for plugin_id in disabled_plugins:
            if plugin_id not in self._disabled_plugins:
                self._disabled_plugins.append(plugin_id)

        plugins_to_remove = preferences.getValue("general/plugins_to_remove")
        plugins_to_remove = plugins_to_remove.split(",") if plugins_to_remove else []
        for plugin_id in plugins_to_remove:
            if plugin_id not in self._plugins_to_remove:
                self._plugins_to_remove.append(plugin_id)

        # Remove plugins that need to be removed
        for plugin_id in self._plugins_to_remove:
            self._removePlugin(plugin_id)
        self._plugins_to_remove = []
        if plugins_to_remove is not None:
            preferences.setValue("general/plugins_to_remove", "")
        self._savePluginData()

        # Install the plugins that need to be installed (overwrite existing)
        for plugin_id, plugin_info in self._plugins_to_install.items():
            self._installPlugin(plugin_id, plugin_info["filename"])
        self._plugins_to_install = {}
        self._savePluginData()

    def initializeAfterPluginsAreLoaded(self) -> None:
        preferences = self._application.getPreferences()

        # Remove the old preferences settings from preferences
        preferences.resetPreference("general/disabled_plugins")
        preferences.resetPreference("general/plugins_to_remove")

    def _savePluginData(self) -> None:
        from UM.Settings.ContainerRegistry import ContainerRegistry
        container_registry = ContainerRegistry.getInstance()
        try:
            with container_registry.lockFile():
                with open(self._plugin_config_filename, "w", encoding = "utf-8") as f:
                    data = json.dumps({"disabled": self._disabled_plugins,
                                       "to_install": self._plugins_to_install,
                                       "to_remove": self._plugins_to_remove,
                                       })
                    f.write(data)
        except:
            # Since we're writing to file (and waiting for a lock), there are a few things that can go wrong.
            # There is no need to crash the application for this, but it is a failure that we want to log.
            Logger.logException("e", "Unable to save the plugin data.")

    def _isPathInLocation(self, location: str, path: str) -> bool:
        try:
            is_in_path = os.path.commonpath([location, path]).startswith(location)
        except ValueError:
            is_in_path = False
        return is_in_path

    def _verifyCleanHierarchy(self, abs_path: str) -> bool:
        """ Only trust plugins if not checking or when there are no other files (not in the exceptions) in parent-root.
        :param abs_path: The path to check for violations.
        :return: True if the hierarchy of the abs_path and below can potentially be trusted.
        """

        # Don't check plugins if not in a 'security scenario'. Hobbyists must be able to tinker without signing.
        if not self._check_if_trusted:
            return True

        install_prefix = os.path.abspath(self._application.getInstallPrefix())

        # Put the parent-root on the work-list:
        worklist = [abs_path]
        while worklist:
            current_dir = worklist.pop()

            # If the directory under scrutiny is a signed folder or bundled, it's ok:
            has_signature_file = os.path.isfile(os.path.join(current_dir, TrustBasics.getSignaturesLocalFilename()))
            is_bundled = self._isPathInLocation(install_prefix, current_dir)
            if has_signature_file or is_bundled:
                continue

            # Otherwise it's outside of the trusted area, and needs to be checked whether stray file/folder or plugin:
            for file in os.listdir(current_dir):
                abs_file = os.path.join(current_dir, file)

                # If the file is a sub-folder, put it on the work-list to be investigated in a later iteration:
                if os.path.isdir(abs_file):
                    worklist.append(abs_file)

                # Otherwise, the file can never have a valid signature associated with it, so message and abort:
                else:
                    Logger.error("Plugins in %s won't load: File that can't be verified: %s", abs_path, abs_file)
                    if abs_path not in self._clean_hierarchy_sent_messages:
                        self._clean_hierarchy_sent_messages.append(abs_path)
                        message_text = i18n_catalog.i18nc("@error:untrusted",
                                                          "Plugin {} was not loaded because it could not be verified.",
                                                          abs_path)
                        # TODO: Message now has exactly the same string as for an unverified plugin, rather than a
                        #       folder which contains other plugins, because of the string freeze in the current branch.
                        Message(text=message_text).show()
                    return False

        # All is well:
        return True

    # TODO:
    # - [ ] Improve how metadata is stored. It should not be in the 'plugin' prop
    #       of the dictionary item.
    # - [ ] Remove usage of "active" in favor of "enabled".
    # - [ ] Switch self._disabled_plugins to self._plugins_disabled
    # - [ ] External plugins only appear in installed after restart
    #
    # NOMENCLATURE:
    # Enabled (active):  A plugin which is installed and currently enabled.
    # Disabled: A plugin which is installed but not currently enabled.
    # Available: A plugin which is not installed but could be.
    # Installed: A plugin which is installed locally in Cura.

    #===============================================================================
    # PUBLIC METHODS
    #===============================================================================

    #   Add a plugin location to the list of locations to search:
    def addPluginLocation(self, location: str) -> None:
        if not os.path.isdir(location):
            Logger.warning("Plugin location {0} must be a folder.".format(location))
            return

        self._plugin_locations.append(location)

    #   Check if all required plugins are loaded:
    def checkRequiredPlugins(self, required_plugins: List[str]) -> bool:
        plugins = self._findInstalledPlugins()
        for plugin_id in required_plugins:
            if plugin_id not in plugins:
                Logger.log("e", "Plugin %s is required, but not added or loaded", plugin_id)
                return False
        return True

    #   Remove plugin from the list of enabled plugins and save to preferences:
    def disablePlugin(self, plugin_id: str) -> None:
        if plugin_id not in self._disabled_plugins:
            self._disabled_plugins.append(plugin_id)
        self._savePluginData()

    #   Add plugin to the list of enabled plugins and save to preferences:
    def enablePlugin(self, plugin_id: str) -> None:
        if plugin_id in self._disabled_plugins:
            self._disabled_plugins.remove(plugin_id)
        self._savePluginData()

    #   Get a list of enabled plugins:
    def getActivePlugins(self) -> List[str]:
        plugin_list = []
        for plugin_id in self._all_plugins:
            if self.isActivePlugin(plugin_id):
                plugin_list.append(plugin_id)
        return plugin_list

    #   Get a list of all metadata matching a certain subset of metadata:
    #   \param kwargs Keyword arguments.
    #       Possible keywords:
    #       - filter: \type{dict} The subset of metadata that should be matched.
    #       - active_only: Boolean, True when only active plugin metadata should
    #         be returned.
    def getAllMetaData(self, **kwargs: Any):
        data_filter = kwargs.get("filter", {})
        active_only = kwargs.get("active_only", False)
        metadata_list = []
        for plugin_id in self._all_plugins:
            if active_only and (plugin_id in self._disabled_plugins or plugin_id in self._outdated_plugins):
                continue
            plugin_metadata = self.getMetaData(plugin_id)
            if self._subsetInDict(plugin_metadata, data_filter):
                metadata_list.append(plugin_metadata)
        return metadata_list

    #   Get a list of disabled plugins:
    def getDisabledPlugins(self) -> List[str]:
        return self._disabled_plugins

    #   Get a list of installed plugins:
    #   NOTE: These are plugins which have already been registered. This list is
    #         actually populated by the private _findInstalledPlugins() method.
    def getInstalledPlugins(self) -> List[str]:
        plugins = self._plugins_installed.copy()
        for plugin_id in self._plugins_to_remove:
            if plugin_id in plugins:
                plugins.remove(plugin_id)
        for plugin_id in self._plugins_to_install:
            if plugin_id not in plugins:
                plugins.append(plugin_id)
        return sorted(plugins)

    #   Get the metadata for a certain plugin:
    #   NOTE: InvalidMetaDataError is raised when no metadata can be found or
    #         the metadata misses the right keys.
    def getMetaData(self, plugin_id: str) -> Dict[str, Any]:
        if plugin_id not in self._metadata:
            try:
                if not self._populateMetaData(plugin_id):
                    return {}
            except InvalidMetaDataError:
                return {}

        return self._metadata[plugin_id]

    @pyqtSlot(str, result = "QVariantMap")
    def installPlugin(self, plugin_path: str) -> Optional[Dict[str, str]]:
        plugin_path = QUrl(plugin_path).toLocalFile()

        plugin_id = self._getPluginIdFromFile(plugin_path)
        if plugin_id is None: #Failed to load.
            return None

        # Remove it from the to-be-removed list if it's there
        if plugin_id in self._plugins_to_remove:
            self._plugins_to_remove.remove(plugin_id)
            self._savePluginData()

        # Copy the plugin file to the cache directory so it can later be used for installation
        cache_dir = os.path.join(Resources.getCacheStoragePath(), "plugins")
        if not os.path.exists(cache_dir):
            os.makedirs(cache_dir, exist_ok = True)
        cache_plugin_filename = os.path.join(cache_dir, plugin_id + ".plugin")
        if os.path.exists(cache_plugin_filename):
            os.remove(cache_plugin_filename)
        shutil.copy2(plugin_path, cache_plugin_filename)

        # Add new install data
        install_info = {"plugin_id": plugin_id,
                        "filename": cache_plugin_filename}
        self._plugins_to_install[plugin_id] = install_info
        self._savePluginData()
        Logger.log("i", "Plugin '%s' has been scheduled for installation.", plugin_id)

        result = {"status": "ok",
                  "id": "",
                  "message": i18n_catalog.i18nc("@info:status", "The plugin has been installed.\nPlease re-start the application to activate the plugin."),
                  }
        return result

    #   Check by ID if a plugin is active (enabled):
    def isActivePlugin(self, plugin_id: str) -> bool:
        if plugin_id not in self._disabled_plugins and plugin_id not in self._outdated_plugins and plugin_id in self._all_plugins:
            return True

        return False

    def isBundledPlugin(self, plugin_id: str) -> bool:
        if plugin_id in self._bundled_plugin_cache:
            return self._bundled_plugin_cache[plugin_id]
        install_prefix = os.path.abspath(self._application.getInstallPrefix())

        # Go through all plugin locations and check if the given plugin is located in the installation path.
        is_bundled = False
        for plugin_dir in self._plugin_locations:
            if not self._isPathInLocation(install_prefix, plugin_dir):
                # To prevent the situation in a 'trusted' env. that the user-folder has a supposedly 'bundled' plugin:
                if self._check_if_trusted:
                    result = self._locatePlugin(plugin_id, plugin_dir)
                    if result:
                        is_bundled = False
                        break
                else:
                    continue

            result = self._locatePlugin(plugin_id, plugin_dir)
            if result:
                is_bundled = True
                break
        self._bundled_plugin_cache[plugin_id] = is_bundled
        return is_bundled
    def loadPlugins(self, metadata: Optional[Dict[str, Any]] = None) -> None:
        """Load all plugins matching a certain set of metadata

        :param metadata: The meta data that needs to be matched.
        NOTE: This is the method which kicks everything off at app launch.
        """

        start_time = time.time()
        # Get a list of all installed plugins:
        plugin_ids = self._findInstalledPlugins()
        for plugin_id in plugin_ids:
            # Get the plugin metadata:
            try:
                plugin_metadata = self.getMetaData(plugin_id)
            except TrustException:
                Logger.error("Plugin {} was not loaded because it could not be verified.", plugin_id)
                message_text = i18n_catalog.i18nc("@error:untrusted",
                                                  "Plugin {} was not loaded because it could not be verified.", plugin_id)
                Message(text = message_text).show()
                continue

            # Save all metadata to the metadata dictionary:
            self._metadata[plugin_id] = plugin_metadata
            if metadata is None or self._subsetInDict(self._metadata[plugin_id], metadata):
                #
                try:
                    self.loadPlugin(plugin_id)
                    QCoreApplication.processEvents()  # Ensure that the GUI does not freeze.
                    # Add the plugin to the list after actually load the plugin:
                    self._all_plugins.append(plugin_id)
                    self._plugins_installed.append(plugin_id)
                except PluginNotFoundError:
                    pass
        Logger.log("d", "Loading all plugins took %s seconds", time.time() - start_time)

    # Checks if the given plugin API version is compatible with the current version.
    def isPluginApiVersionCompatible(self, plugin_api_version: "Version") -> bool:
        return plugin_api_version.getMajor() == self._api_version.getMajor() \
               and plugin_api_version.getMinor() <= self._api_version.getMinor()

    #   Load a single plugin by ID:
    def loadPlugin(self, plugin_id: str) -> None:
        # If plugin has already been loaded, do not load it again:
        if plugin_id in self._plugins:
            Logger.log("w", "Plugin %s was already loaded", plugin_id)
            return

        # Find the actual plugin on drive, do security checks if necessary:
        plugin = self._findPlugin(plugin_id)

        # If not found, raise error:
        if not plugin:
            raise PluginNotFoundError(plugin_id)

        # If found, but isn't in the metadata dictionary, add it:
        if plugin_id not in self._metadata:
            try:
                self._populateMetaData(plugin_id)
            except InvalidMetaDataError:
                return

        # Do not load plugin that has been disabled
        if plugin_id in self._disabled_plugins:
            Logger.log("i", "Plugin [%s] has been disabled. Skip loading it.", plugin_id)
            return

        # If API version is incompatible, don't load it.
        supported_sdk_versions = self._metadata[plugin_id].get("plugin", {}).get("supported_sdk_versions", [Version("0")])
        is_plugin_supported = False
        for supported_sdk_version in supported_sdk_versions:
            is_plugin_supported |= self.isPluginApiVersionCompatible(supported_sdk_version)
            if is_plugin_supported:
                break

        if not is_plugin_supported:
            Logger.log("w", "Plugin [%s] with supported sdk versions [%s] is incompatible with the current sdk version [%s].",
                       plugin_id, [str(version) for version in supported_sdk_versions], self._api_version)
            self._outdated_plugins.append(plugin_id)
            return

        try:
            to_register = plugin.register(self._application)  # type: ignore  # We catch AttributeError on this in case register() doesn't exist.
            if not to_register:
                Logger.log("w", "Plugin %s did not return any objects to register", plugin_id)
                return
            for plugin_type, plugin_object in to_register.items():
                if type(plugin_object) == list:
                    for metadata_index, nested_plugin_object in enumerate(plugin_object):
                        nested_plugin_object.setVersion(self._metadata[plugin_id].get("plugin", {}).get("version"))
                        all_metadata = self._metadata[plugin_id].get(plugin_type, [])
                        try:
                            nested_plugin_object.setMetaData(all_metadata[metadata_index])
                        except IndexError:
                            nested_plugin_object.setMetaData({})
                        self._addPluginObject(nested_plugin_object, plugin_id, plugin_type)
                else:
                    plugin_object.setVersion(self._metadata[plugin_id].get("plugin", {}).get("version"))
                    metadata = self._metadata[plugin_id].get(plugin_type, {})
                    if type(metadata) == list:
                        try:
                            metadata = metadata[0]
                        except IndexError:
                            metadata = {}
                    plugin_object.setMetaData(metadata)
                    self._addPluginObject(plugin_object, plugin_id, plugin_type)

            self._plugins[plugin_id] = plugin
            self.enablePlugin(plugin_id)
            Logger.info("Loaded plugin %s", plugin_id)

        except Exception as ex:
            Logger.logException("e", "Error loading plugin %s:", plugin_id)

    #   Uninstall a plugin with a given ID:
    @pyqtSlot(str, result = "QVariantMap")
    def uninstallPlugin(self, plugin_id: str) -> Dict[str, str]:
        result = {"status": "error", "message": "", "id": plugin_id}
        success_message = i18n_catalog.i18nc("@info:status", "The plugin has been removed.\nPlease restart {0} to finish uninstall.", self._application.getApplicationName())

        if plugin_id not in self._plugins_installed:
            return result

        in_to_install = plugin_id in self._plugins_to_install
        if in_to_install:
            del self._plugins_to_install[plugin_id]
            self._savePluginData()
            Logger.log("i", "Plugin '%s' removed from to-be-installed list.", plugin_id)
        else:
            if plugin_id not in self._plugins_to_remove:
                self._plugins_to_remove.append(plugin_id)
            self._savePluginData()
            Logger.log("i", "Plugin '%s' has been scheduled for later removal.", plugin_id)

            # Remove the plugin object from the Plugin Registry:
            self._plugins.pop(plugin_id, None)
            self._plugins_installed.remove(plugin_id)

        result["status"] = "ok"
        result["message"] = success_message
        return result

    # Installs the given plugin file. It will overwrite the existing plugin if present.
    def _installPlugin(self, plugin_id: str, plugin_path: str) -> None:
        Logger.log("i", "Attempting to install a new plugin %s from file '%s'", plugin_id, plugin_path)

        local_plugin_path = os.path.join(Resources.getStoragePath(Resources.Resources), "plugins")

        if plugin_id in self._bundled_plugin_cache:
            del self._bundled_plugin_cache[plugin_id]

        try:
            with zipfile.ZipFile(plugin_path, "r") as zip_ref:
                plugin_folder = os.path.join(local_plugin_path, plugin_id)

                # Overwrite the existing plugin if already installed
                if os.path.isdir(plugin_folder):
                    shutil.rmtree(plugin_folder, ignore_errors = True)
                os.makedirs(plugin_folder, exist_ok = True)

                # Extract all files
                for info in zip_ref.infolist():
                    extracted_path = zip_ref.extract(info.filename, path = plugin_folder)
                    permissions = os.stat(extracted_path).st_mode
                    os.chmod(extracted_path, permissions | stat.S_IEXEC) # Make these files executable.
        except: # Installing a new plugin should never crash the application.
            Logger.logException("e", "An exception occurred while installing plugin {path}".format(path = plugin_path))

        if plugin_id in self._disabled_plugins:
            self._disabled_plugins.remove(plugin_id)

    # Removes the given plugin.
    def _removePlugin(self, plugin_id: str) -> None:
        plugin_folder = os.path.join(Resources.getStoragePath(Resources.Resources), "plugins")
        plugin_path = os.path.join(plugin_folder, plugin_id)

        if plugin_id in self._bundled_plugin_cache:
            del self.bundled_plugin_cache[plugin_id]

        Logger.log("i", "Attempting to remove plugin '%s' from directory '%s'", plugin_id, plugin_path)
        shutil.rmtree(plugin_path)

#===============================================================================
# PRIVATE METHODS
#===============================================================================

    def _getPluginIdFromFile(self, filename: str) -> Optional[str]:
        plugin_id = None
        try:
            with zipfile.ZipFile(filename, "r") as zip_ref:
                for file_info in zip_ref.infolist():
                    if file_info.filename.endswith("/"):
                        plugin_id = file_info.filename.strip("/")
                        break
        except zipfile.BadZipFile:
            Logger.logException("e", "Failed to load plug-in file. The zip archive seems to be corrupt.")
            return None  # Signals that loading this failed.
        except FileNotFoundError:
            Logger.logException("e", "Failed to load plug-in file as we were unable to find it.")
            return None  # Signals that loading this failed.
        return plugin_id

    #   Returns a list of all possible plugin ids in the plugin locations:
    def _findInstalledPlugins(self, paths = None) -> List[str]:
        plugin_ids = []

        if not paths:
            paths = self._plugin_locations

        for folder in paths:
            try:
                if not os.path.isdir(folder):
                    continue

                for file in os.listdir(folder):
                    filepath = os.path.join(folder, file)
                    if os.path.isdir(filepath):
                        if os.path.isfile(os.path.join(filepath, "__init__.py")):
                            plugin_ids.append(file)
                        else:
                            plugin_ids += self._findInstalledPlugins([filepath])
            except EnvironmentError as err:
                Logger.warning("Unable to read folder {folder}: {err}".format(folder = folder, err = err))
                continue

        return plugin_ids

    def _findPlugin(self, plugin_id: str) -> Optional[types.ModuleType]:
        """Try to find a module implementing a plugin

        :param plugin_id: The name of the plugin to find
        :returns: module if it was found (and, if 'self._check_if_trusted' is set, also secure), None otherwise
        """

        if plugin_id in self._found_plugins:
            return self._found_plugins[plugin_id]
        location = None
        for folder in self._plugin_locations:
            if not self._verifyCleanHierarchy(folder):
                continue
            location = self._locatePlugin(plugin_id, folder)
            if location:
                break

        if not location:
            return None

        try:
            file, path, desc = imp.find_module(plugin_id, [location])
        except Exception:
            Logger.logException("e", "Import error when importing %s", plugin_id)
            return None

        # Define a trusted plugin as either: already checked, correctly signed, or bundled with the application.
        if self._check_if_trusted and plugin_id not in self._checked_plugin_ids and not self.isBundledPlugin(plugin_id):

<<<<<<< HEAD
            # NOTE: '__pychache__'s (+ subfolders) and .qmlc files are deleted on startup _before_ load module:
            try:
                cache_folders_to_empty = []  # type: List[str]
                cache_files_to_remove = []  # type: List[str]
                for root, dirnames, filenames in os.walk(path, followlinks = True):
                    for dirname in dirnames:
                        if dirname == "__pycache__":
                            cache_folders_to_empty.append(os.path.join(root, dirname))
                    for filename in filenames:
                        if Path(filename).suffix == ".qmlc":
                            cache_files_to_remove.append(os.path.join(root, filename))
                for cache_folder in cache_folders_to_empty:
                    for root, dirnames, filenames in os.walk(cache_folder, followlinks = True):
                        for filename in filenames:
                            os.remove(os.path.join(root, filename))
                for cache_file in cache_files_to_remove:
                    os.remove(cache_file)
            except:  # Yes, we  do really want this on _every_ exception that might occur.
                Logger.logException("e", "Removal of pycache for unbundled plugin '{0}' failed.".format(plugin_id))
=======
            # NOTE: '__pychache__'s (+ subfolders) are deleted on startup _before_ load module:
            if not TrustBasics.removeCached(path):
>>>>>>> af43da45
                self._distrusted_plugin_ids.append(plugin_id)
                return None

            # Do the actual check:
            if self._trust_checker is not None and self._trust_checker.signedFolderCheck(path):
                self._checked_plugin_ids.append(plugin_id)
            else:
                self._distrusted_plugin_ids.append(plugin_id)
                return None

        try:
            module = imp.load_module(plugin_id, file, path, desc) #type: ignore #MyPy gets the wrong output type from imp.find_module for some reason.
        except Exception:
            Logger.logException("e", "Import error loading module %s", plugin_id)
            return None
        finally:
            if file:
                os.close(file) #type: ignore #MyPy gets the wrong output type from imp.find_module for some reason.
        self._found_plugins[plugin_id] = module
        return module

    def _locatePlugin(self, plugin_id: str, folder: str) -> Optional[str]:
        if not os.path.isdir(folder):
            return None

        # self._plugin_folder_cache is a per-plugin-location list of all subfolders that contain a __init__.py file
        if folder not in self._plugin_folder_cache:
            plugin_folders = []
            for root, dirs, files in os.walk(folder, topdown = True, followlinks = True):
                # modify dirs in place to ignore .git, pycache and test folders completely
                dirs[:] = [d for d in dirs if d not in plugin_path_ignore_list]

                if "plugin.json" in files:
                    plugin_folders.append((root, os.path.basename(root)))

            self._plugin_folder_cache[folder] = plugin_folders

        for folder_path, folder_name in self._plugin_folder_cache[folder]:
            if folder_name == plugin_id:
                return os.path.abspath(os.path.join(folder_path, ".."))

        return None

    #   Load the plugin data from the stream and in-place update the metadata.
    def _parsePluginInfo(self, plugin_id, file_data, meta_data):
        try:
            meta_data["plugin"] = json.loads(file_data)
        except json.decoder.JSONDecodeError:
            Logger.logException("e", "Failed to parse plugin.json for plugin %s", plugin_id)
            raise InvalidMetaDataError(plugin_id)

        # Check if metadata is valid;
        if "version" not in meta_data["plugin"]:
            Logger.log("e", "Version must be set!")
            raise InvalidMetaDataError(plugin_id)

        # Check if the plugin states what API version it needs.
        if "api" not in meta_data["plugin"] and "supported_sdk_versions" not in meta_data["plugin"]:
            Logger.log("e", "The API or the supported_sdk_versions must be set!")
            raise InvalidMetaDataError(plugin_id)
        else:
            # Store the api_version as a Version object.
            all_supported_sdk_versions = []  # type: List[Version]
            if "supported_sdk_versions" in meta_data["plugin"]:
                all_supported_sdk_versions += [Version(supported_version) for supported_version in
                                               meta_data["plugin"]["supported_sdk_versions"]]
            if "api" in meta_data["plugin"]:
                all_supported_sdk_versions += [Version(meta_data["plugin"]["api"])]
            meta_data["plugin"]["supported_sdk_versions"] = all_supported_sdk_versions

        if "i18n-catalog" in meta_data["plugin"]:
            # A catalog was set, try to translate a few strings
            i18n_catalog = i18nCatalog(meta_data["plugin"]["i18n-catalog"])
            if "name" in meta_data["plugin"]:
                meta_data["plugin"]["name"] = i18n_catalog.i18n(meta_data["plugin"]["name"])
            if "description" in meta_data["plugin"]:
                meta_data["plugin"]["description"] = i18n_catalog.i18n(meta_data["plugin"]["description"])

    def _populateMetaData(self, plugin_id: str) -> bool:
        """Populate the list of metadata"""

        plugin = self._findPlugin(plugin_id)
        if not plugin:
            Logger.log("w", "Could not find plugin %s", plugin_id)
            return False

        location = None
        for folder in self._plugin_locations:
            location = self._locatePlugin(plugin_id, folder)
            if location:
                break

        if not location:
            Logger.log("w", "Could not find plugin %s", plugin_id)
            return False
        location = os.path.join(location, plugin_id)

        try:
            meta_data = plugin.getMetaData() #type: ignore #We catch the AttributeError that this would raise if the module has no getMetaData function.
            metadata_file = os.path.join(location, "plugin.json")
            try:
                with open(metadata_file, "r", encoding = "utf-8") as file_stream:
                    self._parsePluginInfo(plugin_id, file_stream.read(), meta_data)
            except FileNotFoundError:
                Logger.logException("e", "Unable to find the required plugin.json file for plugin %s", plugin_id)
                raise InvalidMetaDataError(plugin_id)
            except UnicodeDecodeError:
                Logger.logException("e", "The plug-in metadata file for plug-in {plugin_id} is corrupt.".format(plugin_id = plugin_id))
                raise InvalidMetaDataError(plugin_id)
            except EnvironmentError as e:
                Logger.logException("e", "Can't open the metadata file for plug-in {plugin_id}: {err}".format(plugin_id = plugin_id, err = str(e)))
                raise InvalidMetaDataError(plugin_id)

        except AttributeError as e:
            Logger.log("e", "Plug-in {plugin_id} has no getMetaData function to get metadata of the plug-in: {err}".format(plugin_id = plugin_id, err = str(e)))
            raise InvalidMetaDataError(plugin_id)
        except TypeError as e:
            Logger.log("e", "Plug-in {plugin_id} has a getMetaData function with the wrong signature: {err}".format(plugin_id = plugin_id, err = str(e)))
            raise InvalidMetaDataError(plugin_id)

        if not meta_data:
            raise InvalidMetaDataError(plugin_id)

        meta_data["id"] = plugin_id
        meta_data["location"] = location

        # Application-specific overrides
        appname = self._application.getApplicationName()
        if appname in meta_data:
            meta_data.update(meta_data[appname])
            del meta_data[appname]

        self._metadata[plugin_id] = meta_data
        return True

    #   Check if a certain dictionary contains a certain subset of key/value pairs
    #   \param dictionary \type{dict} The dictionary to search
    #   \param subset \type{dict} The subset to search for
    def _subsetInDict(self, dictionary: Dict[Any, Any], subset: Dict[Any, Any]) -> bool:
        for key in subset:
            if key not in dictionary:
                return False
            if subset[key] != {} and dictionary[key] != subset[key]:
                return False
        return True

    def getPluginObject(self, plugin_id: str) -> PluginObject:
        """Get a specific plugin object given an ID. If not loaded, load it.

        :param plugin_id: The ID of the plugin object to get.
        """

        if plugin_id not in self._plugins:
            self.loadPlugin(plugin_id)
        if plugin_id not in self._plugin_objects:
            raise PluginNotFoundError(plugin_id)
        return self._plugin_objects[plugin_id]

    def _addPluginObject(self, plugin_object: PluginObject, plugin_id: str, plugin_type: str) -> None:
        plugin_object.setPluginId(plugin_id)
        self._plugin_objects[plugin_id] = plugin_object
        try:
            self._type_register_map[plugin_type](plugin_object)
        except Exception as e:
            Logger.logException("e", "Unable to add plugin %s", plugin_id)

    def addSupportedPluginExtension(self, extension: str, description: str) -> None:
        if extension not in self._supported_file_types:
            self._supported_file_types[extension] = description
            self.supportedPluginExtensionsChanged.emit()

    supportedPluginExtensionsChanged = pyqtSignal()

    @pyqtProperty("QStringList", notify=supportedPluginExtensionsChanged)
    def supportedPluginExtensions(self) -> List[str]:
        file_types = []
        all_types = []

        if Platform.isLinux():
            for ext, desc in self._supported_file_types.items():
                file_types.append("{0} (*.{1} *.{2})".format(desc, ext.lower(), ext.upper()))
                all_types.append("*.{0} *.{1}".format(ext.lower(), ext.upper()))
        else:
            for ext, desc in self._supported_file_types.items():
                file_types.append("{0} (*.{1})".format(desc, ext))
                all_types.append("*.{0}".format(ext))

        file_types.sort()
        file_types.insert(0, i18n_catalog.i18nc("@item:inlistbox", "All Supported Types ({0})", " ".join(all_types)))
        file_types.append(i18n_catalog.i18nc("@item:inlistbox", "All Files (*)"))
        return file_types

    def getPluginPath(self, plugin_id: str) -> Optional[str]:
        """Get the path to a plugin.

        :param plugin_id: The PluginObject.getPluginId() of the plugin.
        :return: The absolute path to the plugin or an empty string if the plugin could not be found.
        """

        if plugin_id in self._plugins:
            plugin = self._plugins.get(plugin_id)
        else:
            plugin = self._findPlugin(plugin_id)

        if not plugin:
            return None

        path = os.path.dirname(self._plugins[plugin_id].__file__)
        if os.path.isdir(path):
            return path

        return None

    @classmethod
    def addType(cls, plugin_type: str, register_function: Callable[[Any], None]) -> None:
        """Add a new plugin type.

        This function is used to add new plugin types. Plugin types are simple
        string identifiers that match a certain plugin to a registration function.

        The callable `register_function` is responsible for handling the object.
        Usually it will add the object to a list of objects in the relevant class.
        For example, the plugin type 'tool' has Controller::addTool as register
        function.

        `register_function` will be called every time a plugin of `type` is loaded.

        :param plugin_type: The name of the plugin type to add.
        :param register_function: A callable that takes an object as parameter.
        """

        cls._type_register_map[plugin_type] = register_function

    @classmethod
    def removeType(cls, plugin_type: str) -> None:
        """Remove a plugin type.

        :param plugin_type: The plugin type to remove.
        """

        if plugin_type in cls._type_register_map:
            del cls._type_register_map[plugin_type]

    _type_register_map = {}  # type: Dict[str, Callable[[Any], None]]
    __instance = None    # type: PluginRegistry

    @classmethod
    def getInstance(cls, *args, **kwargs) -> "PluginRegistry":
        return cls.__instance<|MERGE_RESOLUTION|>--- conflicted
+++ resolved
@@ -21,11 +21,7 @@
 from UM.PluginError import PluginNotFoundError, InvalidMetaDataError
 from UM.PluginObject import PluginObject  # For type hinting
 from UM.Resources import Resources
-<<<<<<< HEAD
 from UM.Trust import Trust, TrustBasics, TrustException
-=======
-from UM.Trust import Trust, TrustException, TrustBasics
->>>>>>> af43da45
 from UM.Version import Version
 from UM.i18n import i18nCatalog
 
@@ -399,6 +395,7 @@
                 break
         self._bundled_plugin_cache[plugin_id] = is_bundled
         return is_bundled
+
     def loadPlugins(self, metadata: Optional[Dict[str, Any]] = None) -> None:
         """Load all plugins matching a certain set of metadata
 
@@ -654,30 +651,8 @@
         # Define a trusted plugin as either: already checked, correctly signed, or bundled with the application.
         if self._check_if_trusted and plugin_id not in self._checked_plugin_ids and not self.isBundledPlugin(plugin_id):
 
-<<<<<<< HEAD
-            # NOTE: '__pychache__'s (+ subfolders) and .qmlc files are deleted on startup _before_ load module:
-            try:
-                cache_folders_to_empty = []  # type: List[str]
-                cache_files_to_remove = []  # type: List[str]
-                for root, dirnames, filenames in os.walk(path, followlinks = True):
-                    for dirname in dirnames:
-                        if dirname == "__pycache__":
-                            cache_folders_to_empty.append(os.path.join(root, dirname))
-                    for filename in filenames:
-                        if Path(filename).suffix == ".qmlc":
-                            cache_files_to_remove.append(os.path.join(root, filename))
-                for cache_folder in cache_folders_to_empty:
-                    for root, dirnames, filenames in os.walk(cache_folder, followlinks = True):
-                        for filename in filenames:
-                            os.remove(os.path.join(root, filename))
-                for cache_file in cache_files_to_remove:
-                    os.remove(cache_file)
-            except:  # Yes, we  do really want this on _every_ exception that might occur.
-                Logger.logException("e", "Removal of pycache for unbundled plugin '{0}' failed.".format(plugin_id))
-=======
             # NOTE: '__pychache__'s (+ subfolders) are deleted on startup _before_ load module:
             if not TrustBasics.removeCached(path):
->>>>>>> af43da45
                 self._distrusted_plugin_ids.append(plugin_id)
                 return None
 

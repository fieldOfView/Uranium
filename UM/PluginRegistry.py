--- conflicted
+++ resolved
@@ -425,14 +425,7 @@
             self.enablePlugin(plugin_id)
             Logger.log("i", "Loaded plugin %s", plugin_id)
 
-<<<<<<< HEAD
-        except Exception:
-=======
-        except KeyError as e:
-            Logger.logException("e", "Error loading plugin %s:", plugin_id)
-            Logger.log("e", "Unknown plugin type: %s", str(e))
-        except Exception as e:
->>>>>>> 7f6d01e8
+        except Exception as ex:
             Logger.logException("e", "Error loading plugin %s:", plugin_id)
 
     #   Uninstall a plugin with a given ID:

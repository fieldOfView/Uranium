# Copyright (c) 2018 Ultimaker B.V.
# Uranium is released under the terms of the LGPLv3 or higher.

import collections
import gc
import os
import pickle #For serializing/deserializing Python classes to binary files
import re #For finding containers with asterisks in the constraints and for detecting backup files.
import time
<<<<<<< HEAD
from typing import Any, cast, Dict, Set, List, Optional
=======
from typing import Any, cast, Dict, List, Optional, Set, TYPE_CHECKING
>>>>>>> 5eb3dfd8

import UM.Dictionary
import UM.FlameProfiler
from UM.LockFile import LockFile
from UM.Logger import Logger
from UM.MimeTypeDatabase import MimeType, MimeTypeDatabase
from UM.PluginObject import PluginObject #For typing.
from UM.PluginRegistry import PluginRegistry #To register the container type plug-ins and container provider plug-ins.
from UM.Resources import Resources
from UM.Settings.ContainerFormatError import ContainerFormatError
<<<<<<< HEAD
from UM.Settings.Interfaces import ContainerInterface
from UM.Signal import Signal, signalemitter
from UM.LockFile import LockFile

import UM.Dictionary

MYPY = False
if MYPY:
    pass

=======
>>>>>>> 5eb3dfd8
from UM.Settings.ContainerProvider import ContainerProvider
from . import ContainerQuery
from UM.Settings.ContainerStack import ContainerStack
from UM.Settings.DefinitionContainer import DefinitionContainer
from UM.Settings.InstanceContainer import InstanceContainer
from UM.Settings.Interfaces import ContainerInterface, ContainerRegistryInterface, DefinitionContainerInterface
from UM.Settings.PropertyEvaluationContext import PropertyEvaluationContext #For typing.
from UM.Signal import Signal, signalemitter

<<<<<<< HEAD
from . import ContainerQuery
=======
if TYPE_CHECKING:
    from UM.Application import Application
>>>>>>> 5eb3dfd8

CONFIG_LOCK_FILENAME = "uranium.lock"

# The maximum amount of query results we should cache
MaxQueryCacheSize = 1000


##  Central class to manage all setting providers.
#
#   This class aggregates all data from all container providers. If only the
#   metadata is used, it requests the metadata lazily from the providers. If
#   more than that is needed, the entire container is requested from the
#   appropriate providers.
@signalemitter
class ContainerRegistry(ContainerRegistryInterface):

    def __init__(self, application, *args, **kwargs):
        if ContainerRegistry.__instance is not None:
            raise RuntimeError("Try to create singleton '%s' more than once" % self.__class__.__name__)
        ContainerRegistry.__instance = self

        super().__init__(*args, **kwargs)

        self._application = application

        self._emptyInstanceContainer = _EmptyInstanceContainer("empty")

        #Sorted list of container providers (keep it sorted by sorting each time you add one!).
        self._providers = [] # type: List[ContainerProvider]
        PluginRegistry.addType("container_provider", self.addProvider)

        self.metadata = {} # type: Dict[str, Dict[str, Any]]
        self._containers = {} # type: Dict[str, ContainerInterface]
        self._wrong_container_ids = set() # type: Set[str]  # Set of already known wrong containers that must be skipped
        self.source_provider = {} # type: Dict[str, Optional[ContainerProvider]] #Where each container comes from.
        # Ensure that the empty container is added to the ID cache.
        self.metadata["empty"] = self._emptyInstanceContainer.getMetaData()
        self._containers["empty"] = self._emptyInstanceContainer
        self.source_provider["empty"] = None
        self._resource_types = {"definition": Resources.DefinitionContainers}  # type: Dict[str, int]
        self._query_cache = collections.OrderedDict() #type: collections.OrderedDict # This should really be an ordered set but that does not exist...

        #Since queries are based on metadata, we need to make sure to clear the cache when a container's metadata changes.
        self.containerMetaDataChanged.connect(self._clearQueryCache)

    containerAdded = Signal()
    containerRemoved = Signal()
    containerMetaDataChanged = Signal()
    containerLoadComplete = Signal()
    allMetadataLoaded = Signal()

    def addResourceType(self, resource_type: int, container_type: str) -> None:
        self._resource_types[container_type] = resource_type

    ##  Returns all resource types.
    def getResourceTypes(self) -> Dict[str, int]:
        return self._resource_types

    def getDefaultSaveProvider(self) -> "ContainerProvider":
        if len(self._providers) == 1:
            return self._providers[0]
        raise NotImplementedError("Not implemented default save provider for multiple providers")

    ##   This method adds the current id to the list of wrong containers that are skipped when looking for a container
    def addWrongContainerId(self, wrong_container_id: str) -> None:
        self._wrong_container_ids.add(wrong_container_id)

    ##  Adds a container provider to search through containers in.
    def addProvider(self, provider: ContainerProvider) -> None:
        self._providers.append(provider)
        #Re-sort every time. It's quadratic, but there shouldn't be that many providers anyway...
        self._providers.sort(key = lambda provider: PluginRegistry.getInstance().getMetaData(provider.getPluginId())["container_provider"].get("priority", 0))

    ##  Find all DefinitionContainer objects matching certain criteria.
    #
    #   \param kwargs \type{dict} A dictionary of keyword arguments containing
    #   keys and values that need to match the metadata of the
    #   DefinitionContainer. An asterisk in the values can be used to denote a
    #   wildcard.
    def findDefinitionContainers(self, **kwargs: Any) -> List[DefinitionContainerInterface]:
        return cast(List[DefinitionContainerInterface], self.findContainers(container_type = DefinitionContainer, **kwargs))

    ##  Get the metadata of all definition containers matching certain criteria.
    #
    #   \param kwargs A dictionary of keyword arguments containing keys and
    #   values that need to match the metadata. An asterisk in the values can be
    #   used to denote a wildcard.
    #   \return A list of metadata dictionaries matching the search criteria, or
    #   an empty list if nothing was found.
    def findDefinitionContainersMetadata(self, **kwargs: Any) -> List[Dict[str, Any]]:
        return cast(List[Dict[str, Any]], self.findContainersMetadata(container_type = DefinitionContainer, **kwargs))

    ##  Find all InstanceContainer objects matching certain criteria.
    #
    #   \param kwargs \type{dict} A dictionary of keyword arguments containing
    #   keys and values that need to match the metadata of the
    #   InstanceContainer. An asterisk in the values can be used to denote a
    #   wildcard.
    def findInstanceContainers(self, **kwargs: Any) -> List[InstanceContainer]:
        return cast(List[InstanceContainer], self.findContainers(container_type = InstanceContainer, **kwargs))

    ##  Find the metadata of all instance containers matching certain criteria.
    #
    #   \param kwargs A dictionary of keyword arguments containing keys and
    #   values that need to match the metadata. An asterisk in the values can be
    #   used to denote a wildcard.
    #   \return A list of metadata dictionaries matching the search criteria, or
    #   an empty list if nothing was found.
    def findInstanceContainersMetadata(self, **kwargs: Any) -> List[Dict[str, Any]]:
        return cast(List[Dict[str, Any]], self.findContainersMetadata(container_type = InstanceContainer, **kwargs))

    ##  Find all ContainerStack objects matching certain criteria.
    #
    #   \param kwargs \type{dict} A dictionary of keyword arguments containing
    #   keys and values that need to match the metadata of the ContainerStack.
    #   An asterisk in the values can be used to denote a wildcard.
    def findContainerStacks(self, **kwargs: Any) -> List[ContainerStack]:
        return cast(List[ContainerStack], self.findContainers(container_type = ContainerStack, **kwargs))

    ##  Find the metadata of all container stacks matching certain criteria.
    #
    #   \param kwargs A dictionary of keyword arguments containing keys and
    #   values that need to match the metadata. An asterisk in the values can be
    #   used to denote a wildcard.
    #   \return A list of metadata dictionaries matching the search criteria, or
    #   an empty list if nothing was found.
    def findContainerStacksMetadata(self, **kwargs: Any) -> List[Dict[str, Any]]:
        return cast(List[Dict[str, Any]], self.findContainersMetadata(container_type = ContainerStack, **kwargs))

    ##  Find all container objects matching certain criteria.
    #
    #   \param container_type If provided, return only objects that are
    #   instances or subclasses of container_type.
    #   \param kwargs \type{dict} A dictionary of keyword arguments containing
    #   keys and values that need to match the metadata of the container. An
    #   asterisk can be used to denote a wildcard.
    #
    #   \return A list of containers matching the search criteria, or an empty
    #   list if nothing was found.
    @UM.FlameProfiler.profile
    def findContainers(self, *, ignore_case: bool = False, **kwargs: Any) -> List[ContainerInterface]:
        #Find the metadata of the containers and grab the actual containers from there.
        results_metadata = self.findContainersMetadata(ignore_case = ignore_case, **kwargs)
        result = []
        for metadata in results_metadata:
            if metadata["id"] in self._containers: #Already loaded, so just return that.
                result.append(self._containers[metadata["id"]])
            else: # Metadata is loaded, but not the actual data.
                if metadata["id"] in self._wrong_container_ids:
                    Logger.logException("e", "Error when loading container {container_id}: This is a weird container, probably some file is missing".format(container_id = metadata["id"]))
                    continue
                provider = self.source_provider[metadata["id"]]
                if not provider:
                    Logger.log("w", "The metadata of container {container_id} was added during runtime, but no accompanying container was added.".format(container_id = metadata["id"]))
                    continue
                try:
                    new_container = provider.loadContainer(metadata["id"])
                except ContainerFormatError as e:
                    Logger.logException("e", "Error in the format of container {container_id}: {error_msg}".format(container_id = metadata["id"], error_msg = str(e)))
                    continue
                except Exception as e:
                    Logger.logException("e", "Error when loading container {container_id}: {error_msg}".format(container_id = metadata["id"], error_msg = str(e)))
                    continue
                self.addContainer(new_container)
                self.containerLoadComplete.emit(new_container.getId())
                result.append(new_container)
        return result

    ##  Find the metadata of all container objects matching certain criteria.
    #
    #   \param container_type If provided, return only objects that are
    #   instances or subclasses of ``container_type``.
    #   \param kwargs A dictionary of keyword arguments containing keys and
    #   values that need to match the metadata. An asterisk can be used to
    #   denote a wildcard.
    #   \return A list of metadata dictionaries matching the search criteria, or
    #   an empty list if nothing was found.
    def findContainersMetadata(self, *, ignore_case: bool = False, **kwargs: Any) -> List[Dict[str, Any]]:
        #Create the query object.
        query = ContainerQuery.ContainerQuery(self, ignore_case = ignore_case, **kwargs)
        candidates = None

        if "id" in kwargs and kwargs["id"] is not None and "*" not in kwargs["id"] and not ignore_case:
            if kwargs["id"] not in self.metadata: #If we're looking for an unknown ID, try to lazy-load that one.
                if kwargs["id"] not in self.source_provider:
                    for candidate in self._providers:
                        if kwargs["id"] in candidate.getAllIds():
                            self.source_provider[kwargs["id"]] = candidate
                            break
                    else:
                        return []
                provider = self.source_provider[kwargs["id"]]
                if not provider:
                    Logger.log("w", "Metadata of container {container_id} is missing even though the container is added during run-time.")
                    return []
                metadata = provider.loadMetadata(kwargs["id"])
                if metadata is None or metadata["id"] in self._wrong_container_ids:
                    return []
                self.metadata[metadata["id"]] = metadata
                self.source_provider[metadata["id"]] = provider

            #Since IDs are the primary key and unique we can now simply request the candidate and check if it matches all requirements.
            if kwargs["id"] not in self.metadata:
                return [] #No result, so return an empty list.
            candidates = [self.metadata[kwargs["id"]]]

        if query.isHashable() and query in self._query_cache:
            #If the exact same query is in the cache, we can re-use the query result.
            self._query_cache.move_to_end(query) #Query was used, so make sure to update its position so that it doesn't get pushed off as a rarely-used query.
            return self._query_cache[query].getResult()

        query.execute(candidates = candidates)

        # Only cache query result when it is hashable
        if query.isHashable():
            self._query_cache[query] = query

            if len(self._query_cache) > MaxQueryCacheSize:
                # Since we use an OrderedDict, we can use a simple FIFO scheme
                # to discard queries. As long as we properly update queries
                # that are being used, this results in the least used queries
                # to be discarded.
                self._query_cache.popitem(last = False)

        return query.getResult()

    ##  Specialized find function to find only the modified container objects
    #   that also match certain criteria.
    #
    #   This is faster than the normal find methods since it won't ever load all
    #   containers, but only the modified ones. Since containers must be fully
    #   loaded before they are modified, you are guaranteed that any operations
    #   on the resulting containers will not trigger additional containers to
    #   load lazily.
    #
    #   \param kwargs \type{dict} A dictionary of keyword arguments containing
    #   keys and values that need to match the metadata of the container. An
    #   asterisk can be used to denote a wildcard.
    #   \param ignore_case Whether casing should be ignored when matching string
    #   values of metadata.
    #   \return A list of containers matching the search criteria, or an empty
    #   list if nothing was found.
    def findDirtyContainers(self, *, ignore_case: bool = False, **kwargs: Any) -> List[ContainerInterface]:
        #Find the metadata of the containers and grab the actual containers from there.
        #
        #We could apply the "is in self._containers" filter and the "isDirty" filter
        #to this metadata find function as well to filter earlier, but since the
        #filters in findContainersMetadata are applied in arbitrary order anyway
        #this will have very little effect except to prevent a list copy.
        results_metadata = self.findContainersMetadata(ignore_case = ignore_case, **kwargs)

        result = []
        for metadata in results_metadata:
            if metadata["id"] not in self._containers: #Not yet loaded, so it can't be dirty.
                continue
            candidate = self._containers[metadata["id"]]
            if hasattr(candidate, "isDirty") and candidate.isDirty(): #type: ignore #Check for hasattr because only InstanceContainers and Stacks have this method.
                result.append(self._containers[metadata["id"]])
        return result

    ##  This is a small convenience to make it easier to support complex structures in ContainerStacks.
    def getEmptyInstanceContainer(self) -> InstanceContainer:
        return self._emptyInstanceContainer

    ##  Returns whether a profile is read-only or not.
    #
    #   Whether it is read-only depends on the source where the container is
    #   obtained from.
    #   \return True if the container is read-only, or False if it can be
    #   modified.
    def isReadOnly(self, container_id: str) -> bool:
        provider = self.source_provider.get(container_id)
        if not provider:
            return False #If no provider had the container, that means that the container was only in memory. Then it's always modifiable.
        return provider.isReadOnly(container_id)

    ##  Returns whether a container is completely loaded or not.
    #
    #   If only its metadata is known, it is not yet completely loaded.
    #   \return True if all data about this container is known, False if only
    #   metadata is known or the container is completely unknown.
    def isLoaded(self, container_id: str) -> bool:
        return container_id in self._containers

    ##  Load the metadata of all available definition containers, instance
    #   containers and container stacks.
    def loadAllMetadata(self) -> None:
        for provider in self._providers: #Automatically sorted by the priority queue.
            for container_id in list(provider.getAllIds()): #Make copy of all IDs since it might change during iteration.
                if container_id not in self.metadata:
<<<<<<< HEAD
                    self._application.processEvents() #Update the user interface because loading takes a while. Specifically the loading screen.
=======
                    from UM.Qt.QtApplication import QtApplication
                    UM.Qt.QtApplication.QtApplication.getInstance().processEvents() #Update the user interface because loading takes a while. Specifically the loading screen.
>>>>>>> 5eb3dfd8
                    metadata = provider.loadMetadata(container_id)
                    if metadata is None:
                        continue
                    self.metadata[container_id] = metadata
                    self.source_provider[container_id] = provider
        ContainerRegistry.allMetadataLoaded.emit()

    ##  Load all available definition containers, instance containers and
    #   container stacks.
    #
    #   \note This method does not clear the internal list of containers. This means that any containers
    #   that were already added when the first call to this method happened will not be re-added.
    @UM.FlameProfiler.profile
    def load(self) -> None:
        #Disable garbage collection to speed up the loading (at the cost of memory usage).
        gc.disable()
        resource_start_time = time.time()

        with self.lockCache(): #Because we might be writing cache files.
            for provider in self._providers:
                for container_id in list(provider.getAllIds()): #Make copy of all IDs since it might change during iteration.
                    if container_id not in self._containers:
                        #Update UI while loading.
                        self._application.processEvents() #Update the user interface because loading takes a while. Specifically the loading screen.

                        try:
                            self._containers[container_id] = provider.loadContainer(container_id)
                        except:
                            Logger.logException("e", "Failed to load container %s", container_id)
                            raise
                        self.metadata[container_id] = self._containers[container_id].getMetaData()
                        self.source_provider[container_id] = provider
                        self.containerLoadComplete.emit(container_id)

        gc.enable()
        Logger.log("d", "Loading data into container registry took %s seconds", time.time() - resource_start_time)

    @UM.FlameProfiler.profile
    def addContainer(self, container: ContainerInterface) -> None:
        container_id = container.getId()
        if container_id in self._containers:
            Logger.log("w", "Container with ID %s was already added.", container_id)
            return

        if hasattr(container, "metaDataChanged"):
            container.metaDataChanged.connect(self._onContainerMetaDataChanged)

        self.metadata[container_id] = container.getMetaData()
        self._containers[container_id] = container
        if container_id not in self.source_provider:
            self.source_provider[container_id] = None #Added during runtime.
        self._clearQueryCacheByContainer(container)
        self.containerAdded.emit(container)
        Logger.log("d", "Container [%s] added.", container_id)

    @UM.FlameProfiler.profile
    def removeContainer(self, container_id: str) -> None:
        # Here we only need to check metadata because a container may not be loaded but its metadata must have been
        # loaded first.
        if container_id not in self.metadata:
            Logger.log("w", "Tried to delete container {container_id}, which doesn't exist or isn't loaded.".format(container_id = container_id))
            return  # Ignore.

        container = None
        if container_id in self._containers:
            container = self._containers[container_id]
            if hasattr(container, "metaDataChanged"):
                container.metaDataChanged.disconnect(self._onContainerMetaDataChanged)
            del self._containers[container_id]
        if container_id in self.metadata:
            del self.metadata[container_id]
        if container_id in self.source_provider:
            if self.source_provider[container_id] is not None:
                cast(ContainerProvider, self.source_provider[container_id]).removeContainer(container_id)
            del self.source_provider[container_id]

        if container is not None:
            self._clearQueryCacheByContainer(container)
            self.containerRemoved.emit(container)

        Logger.log("d", "Removed container %s", container_id)

    @UM.FlameProfiler.profile
    def renameContainer(self, container_id: str, new_name: str, new_id: Optional[str] = None) -> None:
        Logger.log("d", "Renaming container %s to %s", container_id, new_name)
        # Same as removeContainer(), metadata is always loaded but containers may not, so always check metadata.
        if container_id not in self.metadata:
            Logger.log("w", "Unable to rename container %s, because it does not exist", container_id)
            return

        container = self._containers.get(container_id)
        if container is None:
            container = self.findContainers(id = container_id)[0]
        container = cast(ContainerInterface, container)

        if new_name == container.getName():
            Logger.log("w", "Unable to rename container %s, because the name (%s) didn't change", container_id, new_name)
            return

        self.containerRemoved.emit(container)

        try:
            container.setName(new_name) #type: ignore
        except TypeError: #Some containers don't allow setting the name.
            return
        if new_id is not None:
            source_provider = self.source_provider[container.getId()]
            del self._containers[container.getId()]
            del self.metadata[container.getId()]
            del self.source_provider[container.getId()]
            if source_provider is not None:
                source_provider.removeContainer(container.getId())
            container.getMetaData()["id"] = new_id
            self._containers[container.getId()] = container
            self.metadata[container.getId()] = container.getMetaData()
            self.source_provider[container.getId()] = None  # to be saved with saveSettings

        self._clearQueryCacheByContainer(container)
        self.containerAdded.emit(container)

    ##  Creates a new unique name for a container that doesn't exist yet.
    #
    #   It tries if the original name you provide exists, and if it doesn't
    #   it'll add a " #1" or " #2" after the name to make it unique.
    #
    #   \param original The original name that may not be unique.
    #   \return A unique name that looks a lot like the original but may have
    #   a number behind it to make it unique.
    @UM.FlameProfiler.profile
    def uniqueName(self, original: str) -> str:
        name = original.strip()

        num_check = re.compile(r"(.*?)\s*#\d+$").match(name)
        if num_check: #There is a number in the name.
            name = num_check.group(1) #Filter out the number.

        if not name: #Wait, that deleted everything!
            name = "Profile"
        elif not self.findContainersMetadata(id = original.strip(), ignore_case = True) and not self.findContainersMetadata(name = original.strip()):
            # Check if the stripped version of the name is unique (note that this can still have the number in it)
            return original.strip()

        unique_name = name
        i = 1
        while self.findContainersMetadata(id = unique_name, ignore_case = True) or self.findContainersMetadata(name = unique_name): #A container already has this name.
            i += 1 #Try next numbering.
            unique_name = "%s #%d" % (name, i) #Fill name like this: "Extruder #2".
        return unique_name

    ##  Add a container type that will be used to serialize/deserialize containers.
    #
    #   \param container An instance of the container type to add.
    @classmethod
    def addContainerType(cls, container: PluginObject) -> None:
        plugin_id = container.getPluginId()
        metadata = PluginRegistry.getInstance().getMetaData(plugin_id)
        if "settings_container" not in metadata or "mimetype" not in metadata["settings_container"]:
            raise Exception("Plugin {plugin} has incorrect metadata: Expected a 'settings_container' block with a 'mimetype' entry".format(plugin = plugin_id))
        cls.addContainerTypeByName(container.__class__, plugin_id, metadata["settings_container"]["mimetype"])

    ##  Used to associate mime types with object to be created
    #   \param container_type  ContainerStack or derivative
    #   \param type_name
    #   \param mime_type
    @classmethod
    def addContainerTypeByName(cls, container_type: type, type_name: str, mime_type: str) -> None:
        cls.__container_types[type_name] = container_type
        cls.mime_type_map[mime_type] = container_type

    ##  Retrieve the mime type corresponding to a certain container type
    #
    #   \param container_type The type of container to get the mime type for.
    #
    #   \return A MimeType object that matches the mime type of the container or None if not found.
    @classmethod
    def getMimeTypeForContainer(cls, container_type: type) -> Optional[MimeType]:
        try:
            mime_type_name = UM.Dictionary.findKey(cls.mime_type_map, container_type)
            if mime_type_name:
                return MimeTypeDatabase.getMimeType(mime_type_name)
        except ValueError:
            Logger.log("w", "Unable to find mimetype for container %s", container_type)
        return None

    ##  Get the container type corresponding to a certain mime type.
    #
    #   \param mime_type The mime type to get the container type for.
    #
    #   \return A class object of a container type that corresponds to the specified mime type or None if not found.
    @classmethod
    def getContainerForMimeType(cls, mime_type):
        return cls.mime_type_map.get(mime_type.name, None)

    ##  Get all the registered container types
    #
    #   \return A dictionary view object that provides access to the container types.
    #           The key is the plugin ID, the value the container type.
    @classmethod
    def getContainerTypes(cls):
        return cls.__container_types.items()

    ##  Save single dirty container
    def saveContainer(self, container: "ContainerInterface", provider: Optional["ContainerProvider"] = None) -> None:
        if not hasattr(provider, "saveContainer"):
            provider = self.getDefaultSaveProvider()
        if not hasattr(container, "isDirty") or not container.isDirty(): #type: ignore
            return

        provider.saveContainer(container) #type: ignore
        self.source_provider[container.getId()] = provider

    ##  Save all the dirty containers by calling the appropriate container providers
    def saveDirtyContainers(self) -> None:
        # Lock file for "more" atomically loading and saving to/from config dir.
        with self.lockFile():
            # Save base files first
            for instance in self.findDirtyContainers(container_type = InstanceContainer):
                if instance.getId() == instance.getMetaData().get("base_file"):
                    self.saveContainer(instance)

            for instance in self.findDirtyContainers(container_type = InstanceContainer):
                self.saveContainer(instance)

            for stack in self.findContainerStacks():
                self.saveContainer(stack)

    # Load a binary cached version of a DefinitionContainer
    def _loadCachedDefinition(self, definition_id: str, path: str) -> None:
        try:
            cache_path = Resources.getPath(Resources.Cache, "definitions", self._application.getVersion(), definition_id)

            cache_mtime = os.path.getmtime(cache_path)
            definition_mtime = os.path.getmtime(path)

            if definition_mtime > cache_mtime:
                # The definition is newer than the cached version, so ignore the cached version.
                Logger.log("d", "Definition file %s is newer than cache, ignoring cached version", path)
                return None

            definition = None
            with open(cache_path, "rb") as f:
                definition = pickle.load(f)

            for file_path in definition.getInheritedFiles():
                if os.path.getmtime(file_path) > cache_mtime:
                    return None

            return definition
        except FileNotFoundError:
            return None
        except Exception as e:
            # We could not load a cached version for some reason. Ignore it.
            Logger.logException("d", "Could not load cached definition for %s", path)
            return None

    # Store a cached version of a DefinitionContainer
<<<<<<< HEAD
    def _saveCachedDefinition(self, definition):
        cache_path = Resources.getStoragePath(Resources.Cache, "definitions", self._application.getVersion(), definition.id)
=======
    def _saveCachedDefinition(self, definition: DefinitionContainer):
        cache_path = Resources.getStoragePath(Resources.Cache, "definitions", self.getApplication().getVersion(), definition.id)
>>>>>>> 5eb3dfd8

        # Ensure the cache path exists
        os.makedirs(os.path.dirname(cache_path), exist_ok=True)

        try:
            with open(cache_path, "wb") as f:
                pickle.dump(definition, f, pickle.HIGHEST_PROTOCOL)
        except RecursionError:
            #Sometimes a recursion error in pickling occurs here.
            #The cause is unknown. It must be some circular reference in the definition instances or definition containers.
            #Instead of saving a partial cache and raising an exception, simply fail to save the cache.
            #See CURA-4024.
            Logger.log("w", "The definition cache for definition {definition_id} failed to pickle.".format(definition_id = definition.getId()))
            if os.path.exists(cache_path):
                os.remove(cache_path) #The pickling might be half-complete, which causes EOFError in Pickle when you load it later.

    # Clear the internal query cache
    def _clearQueryCache(self, *args: Any, **kwargs: Any) -> None:
        self._query_cache.clear()

    ##  Clear the query cache by using container type.
    #   This is a slightly smarter way of clearing the cache. Only queries that are of the same type (or without one)
    #   are cleared.
    def _clearQueryCacheByContainer(self, container: ContainerInterface) -> None:
        # Use the base classes to clear the
        if isinstance(container, DefinitionContainer):
            container_type = DefinitionContainer #type: type
        elif isinstance(container, InstanceContainer):
            container_type = InstanceContainer
        elif isinstance(container, ContainerStack):
            container_type = ContainerStack
        else:
            Logger.log("w", "While clearing query cache, we got an unrecognised base type (%s). Clearing entire cache instead", type(container))
            self._clearQueryCache()
            return

        for key in list(self._query_cache.keys()):
            if self._query_cache[key].getContainerType() == container_type or self._query_cache[key].getContainerType() is None:
                del self._query_cache[key]

    ##  Called when any container's metadata changed.
    #
    #   This function passes it on to the containerMetaDataChanged signal. Sadly
    #   that doesn't work automatically between pyqtSignal and UM.Signal.
    def _onContainerMetaDataChanged(self, *args: ContainerInterface, **kwargs: Any) -> None:
        container = args[0]
        self.metadata[container.getId()] = container.getMetaData()  # refresh the metadata
        self.containerMetaDataChanged.emit(*args, **kwargs)

    ##  Get the lock filename including full path
    #   Dependent on when you call this function, Resources.getConfigStoragePath may return different paths
    def getLockFilename(self) -> str:
        return Resources.getStoragePath(Resources.Resources, CONFIG_LOCK_FILENAME)

    ##  Get the cache lock filename including full path.
    def getCacheLockFilename(self) -> str:
        return Resources.getStoragePath(Resources.Cache, CONFIG_LOCK_FILENAME)

    ##  Contextmanager to create a lock file and remove it afterwards.
    def lockFile(self) -> LockFile:
        return LockFile(
            self.getLockFilename(),
            timeout = 10,
            wait_msg = "Waiting for lock file in local config dir to disappear..."
            )

    ##  Context manager to create a lock file for the cache directory and remove
    #   it afterwards.
    def lockCache(self) -> LockFile:
        return LockFile(
            self.getCacheLockFilename(),
            timeout = 10,
            wait_msg = "Waiting for lock file in cache directory to disappear."
        )

<<<<<<< HEAD
=======
    ##  Get the singleton instance for this class.
    @classmethod
    def getInstance(cls) -> "ContainerRegistry":
        # Note: Explicit use of class name to prevent issues with inheritance.
        if not ContainerRegistry.__instance:
            ContainerRegistry.__instance = cls()
        return ContainerRegistry.__instance

    @classmethod
    def setApplication(cls, application: "Application") -> None:
        cls.__application = application

    @classmethod
    def getApplication(cls) -> "Application":
        return cls.__application

    __application = None    # type: Application
    __instance = None  # type: ContainerRegistry

>>>>>>> 5eb3dfd8
    __container_types = {
        "definition": DefinitionContainer,
        "instance": InstanceContainer,
        "stack": ContainerStack,
    }

    mime_type_map = {
        "application/x-uranium-definitioncontainer": DefinitionContainer,
        "application/x-uranium-instancecontainer": InstanceContainer,
        "application/x-uranium-containerstack": ContainerStack,
        "application/x-uranium-extruderstack": ContainerStack
    }

    __instance = None

    @classmethod
    def getInstance(cls, *args, **kwargs) -> "ContainerRegistry":
        return cls.__instance


PluginRegistry.addType("settings_container", ContainerRegistry.addContainerType)


class _EmptyInstanceContainer(InstanceContainer):
    def isDirty(self) -> bool:
        return False

    def getProperty(self, key: str, property_name: str, context: Optional[PropertyEvaluationContext] = None) -> Any:
        return None

    def setProperty(self, key: str, property_name: str, property_value: Any, container: ContainerInterface = None, set_from_cache: bool = False) -> None:
        Logger.log("e", "Setting property %s of container %s which should remain empty", key, self.getName())
        return

    def getConfigurationType(self) -> str:
        return ""  # FIXME: not sure if this is correct

    def serialize(self, ignored_metadata_keys: Optional[set] = None) -> str:
        return "[general]\n version = " + str(InstanceContainer.Version) + "\n name = empty\n definition = fdmprinter\n"<|MERGE_RESOLUTION|>--- conflicted
+++ resolved
@@ -7,11 +7,7 @@
 import pickle #For serializing/deserializing Python classes to binary files
 import re #For finding containers with asterisks in the constraints and for detecting backup files.
 import time
-<<<<<<< HEAD
-from typing import Any, cast, Dict, Set, List, Optional
-=======
 from typing import Any, cast, Dict, List, Optional, Set, TYPE_CHECKING
->>>>>>> 5eb3dfd8
 
 import UM.Dictionary
 import UM.FlameProfiler
@@ -22,19 +18,6 @@
 from UM.PluginRegistry import PluginRegistry #To register the container type plug-ins and container provider plug-ins.
 from UM.Resources import Resources
 from UM.Settings.ContainerFormatError import ContainerFormatError
-<<<<<<< HEAD
-from UM.Settings.Interfaces import ContainerInterface
-from UM.Signal import Signal, signalemitter
-from UM.LockFile import LockFile
-
-import UM.Dictionary
-
-MYPY = False
-if MYPY:
-    pass
-
-=======
->>>>>>> 5eb3dfd8
 from UM.Settings.ContainerProvider import ContainerProvider
 from . import ContainerQuery
 from UM.Settings.ContainerStack import ContainerStack
@@ -44,12 +27,8 @@
 from UM.Settings.PropertyEvaluationContext import PropertyEvaluationContext #For typing.
 from UM.Signal import Signal, signalemitter
 
-<<<<<<< HEAD
-from . import ContainerQuery
-=======
 if TYPE_CHECKING:
     from UM.Application import Application
->>>>>>> 5eb3dfd8
 
 CONFIG_LOCK_FILENAME = "uranium.lock"
 
@@ -66,14 +45,14 @@
 @signalemitter
 class ContainerRegistry(ContainerRegistryInterface):
 
-    def __init__(self, application, *args, **kwargs):
+    def __init__(self, application: "Application", *args, **kwargs):
         if ContainerRegistry.__instance is not None:
             raise RuntimeError("Try to create singleton '%s' more than once" % self.__class__.__name__)
         ContainerRegistry.__instance = self
 
         super().__init__(*args, **kwargs)
 
-        self._application = application
+        self._application = application # type: Application
 
         self._emptyInstanceContainer = _EmptyInstanceContainer("empty")
 
@@ -340,12 +319,7 @@
         for provider in self._providers: #Automatically sorted by the priority queue.
             for container_id in list(provider.getAllIds()): #Make copy of all IDs since it might change during iteration.
                 if container_id not in self.metadata:
-<<<<<<< HEAD
                     self._application.processEvents() #Update the user interface because loading takes a while. Specifically the loading screen.
-=======
-                    from UM.Qt.QtApplication import QtApplication
-                    UM.Qt.QtApplication.QtApplication.getInstance().processEvents() #Update the user interface because loading takes a while. Specifically the loading screen.
->>>>>>> 5eb3dfd8
                     metadata = provider.loadMetadata(container_id)
                     if metadata is None:
                         continue
@@ -602,13 +576,8 @@
             return None
 
     # Store a cached version of a DefinitionContainer
-<<<<<<< HEAD
-    def _saveCachedDefinition(self, definition):
+    def _saveCachedDefinition(self, definition: DefinitionContainer):
         cache_path = Resources.getStoragePath(Resources.Cache, "definitions", self._application.getVersion(), definition.id)
-=======
-    def _saveCachedDefinition(self, definition: DefinitionContainer):
-        cache_path = Resources.getStoragePath(Resources.Cache, "definitions", self.getApplication().getVersion(), definition.id)
->>>>>>> 5eb3dfd8
 
         # Ensure the cache path exists
         os.makedirs(os.path.dirname(cache_path), exist_ok=True)
@@ -684,28 +653,6 @@
             wait_msg = "Waiting for lock file in cache directory to disappear."
         )
 
-<<<<<<< HEAD
-=======
-    ##  Get the singleton instance for this class.
-    @classmethod
-    def getInstance(cls) -> "ContainerRegistry":
-        # Note: Explicit use of class name to prevent issues with inheritance.
-        if not ContainerRegistry.__instance:
-            ContainerRegistry.__instance = cls()
-        return ContainerRegistry.__instance
-
-    @classmethod
-    def setApplication(cls, application: "Application") -> None:
-        cls.__application = application
-
-    @classmethod
-    def getApplication(cls) -> "Application":
-        return cls.__application
-
-    __application = None    # type: Application
-    __instance = None  # type: ContainerRegistry
-
->>>>>>> 5eb3dfd8
     __container_types = {
         "definition": DefinitionContainer,
         "instance": InstanceContainer,
@@ -719,7 +666,7 @@
         "application/x-uranium-extruderstack": ContainerStack
     }
 
-    __instance = None
+    __instance = None  # type: ContainerRegistry
 
     @classmethod
     def getInstance(cls, *args, **kwargs) -> "ContainerRegistry":

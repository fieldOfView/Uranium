--- conflicted
+++ resolved
@@ -108,15 +108,12 @@
         if installed_package_dict is not None:
             current_version = UMVersion(installed_package_dict["package_info"]["package_version"])
 
-<<<<<<< HEAD
-        if current_version is not None:
-=======
             # One way to check if the package has been updated in looking at the to_install information in the packages.json
             to_install_package_dict = self._to_install_package_dict.get(package_id)
             if to_install_package_dict is not None: # If it's marked as to_install, that means package will be installed upon restarting
                     return False
 
->>>>>>> f91e5267
+        if current_version is not None:
             for available_version in available_versions:
                 if current_version < available_version:
                     # Stop looking, there is at least one version that is higher.

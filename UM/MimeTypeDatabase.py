--- conflicted
+++ resolved
@@ -134,17 +134,9 @@
 
         raise MimeTypeNotFoundError("Could not find mime type named {0}".format(name))
 
-<<<<<<< HEAD
-    ##  Get a MIME type for a specific file.
-=======
     MimeTypeNotFoundError = MimeTypeNotFoundError
 
-    ##  Get a mime type for a specific file.
-    #
-    #   \param file_name The name of the file to get the mime type for.
-    #
-    #   \return A MimeType object that contains the detected mime type for the file.
->>>>>>> 5f8b8776
+    ##  Get a MIME type for a specific file.
     #
     #   \param file_name The name of the file to get the MIME type for.
     #   \return A MimeType object that contains the detected MIME type for the

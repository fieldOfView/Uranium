# Copyright (c) 2015 Ultimaker B.V.
# Uranium is released under the terms of the LGPLv3 or higher.
from typing import List, Optional, Tuple

from UM.Signal import Signal
from UM.Math.Vector import Vector
from UM.Math.AxisAlignedBox import AxisAlignedBox
from UM.Scene.SceneNode import SceneNode

from UM.Operations.GroupedOperation import GroupedOperation

import copy


##    This class is responsible for keeping track of what objects are selected
#     It uses signals to notify others of changes in the selection
#     It also has a convenience function that allows it to apply a single operation
#     to all selected objects.
class Selection:
    @classmethod
    def add(cls, object: SceneNode) -> None:
        if object not in cls.__selection:
            cls.__selection.append(object)
            object.transformationChanged.connect(cls._onTransformationChanged)
            cls._onTransformationChanged(object)
            cls.selectionChanged.emit()

    @classmethod
    def remove(cls, object: SceneNode) -> None:
        if object in cls.__selection:
            cls.__selection.remove(object)
            cls.unsetFace(object)
            object.transformationChanged.disconnect(cls._onTransformationChanged)
            cls._onTransformationChanged(object)
            cls.selectionChanged.emit()

    @classmethod
<<<<<<< HEAD
=======
    def getFaceSelectMode(cls) -> bool:
        return cls.__face_select_mode

    @classmethod
    def setFaceSelectMode(cls, select: bool) -> None:
        cls.__face_select_mode = select
        cls.selectedFaceChanged.emit()

    @classmethod
>>>>>>> 0d6f8860
    def setFace(cls, object: SceneNode, face_id: int) -> None:
        # Don't force-add the object, as the parent may be the 'actual' selected one.
        cls.__selected_face = (object, face_id)
        cls.selectedFaceChanged.emit()

    @classmethod
    def unsetFace(cls, object: SceneNode = None) -> None:
        if not object or not cls.__selected_face or object is cls.__selected_face[0]:
            cls.__selected_face = None
            cls.selectedFaceChanged.emit()

    @classmethod
    def toggleFace(cls, object: SceneNode, face_id: int) -> None:
        current_face = cls.__selected_face
        if not current_face or object != current_face[0] or face_id != current_face[1]:
            cls.setFace(object, face_id)
        else:
            cls.unsetFace(object)

    @classmethod
<<<<<<< HEAD
=======
    # Is certain to be greater than the largest ID.
    def endFaceSelectionId(cls):
        return 0x10001

    @classmethod
>>>>>>> 0d6f8860
    ##  Get number of selected objects
    def getCount(cls) -> int:
        return len(cls.__selection)

    @classmethod
    def getAllSelectedObjects(cls) -> List[SceneNode]:
        return cls.__selection

    @classmethod
    def getSelectedFace(cls) -> Optional[Tuple[SceneNode, int]]:
        return cls.__selected_face

    @classmethod
    def getBoundingBox(cls) -> AxisAlignedBox:
        bounding_box = None  # don't start with an empty bounding box, because that includes (0,0,0)
        for node in cls.__selection:
            if not bounding_box:
                bounding_box = node.getBoundingBox()
            else:
                bounding_box = bounding_box + node.getBoundingBox()

        if not bounding_box:
            bounding_box = AxisAlignedBox.Null

        return bounding_box

    @classmethod
    ##  Get selected object by index
    #   \param index index of the object to return
    #   \returns selected object or None if index was incorrect / not found
    def getSelectedObject(cls, index: int) -> Optional[SceneNode]:
        try:
            return cls.__selection[index]
        except IndexError:
            return None

    @classmethod
    def isSelected(cls, object: SceneNode) -> bool:
        return object in cls.__selection

    @classmethod
    def clear(cls):
        cls.__selection.clear()
        cls.selectionChanged.emit()

    @classmethod
    def clearFace(cls):
        cls.__selected_face = None
        cls.selectedFaceChanged.emit()

    @classmethod
    ##  Check if anything is selected at all.
    def hasSelection(cls) -> bool:
        return bool(cls.__selection)

    selectionChanged = Signal()

    selectionCenterChanged = Signal()

    selectedFaceChanged = Signal()

    @classmethod
    def getSelectionCenter(cls) -> Vector:
        return cls.__selection_center

    ##  Apply an operation to the entire selection
    #
    #   This will create and push an operation onto the operation stack. Dependent
    #   on whether there is one item selected or multiple it will be just the
    #   operation or a grouped operation containing the operation for each selected
    #   node.
    #
    #   \param operation \type{Class} The operation to create and push. It should take a SceneNode as first positional parameter.
    #   \param args The additional positional arguments passed along to the operation constructor.
    #   \param kwargs The additional keyword arguments that will be passed along to the operation constructor.
    #
    #   \return list of instantiated operations
    @classmethod
    def applyOperation(cls, operation, *args, **kwargs):
        if not cls.__selection:
            return

        operations = []

        if len(cls.__selection) == 1:
            node = cls.__selection[0]
            op = operation(node, *args, **kwargs)
            operations.append(op)
        else:
            op = GroupedOperation()

            for node in Selection.getAllSelectedObjects():
                sub_op = operation(node, *args, **kwargs)
                op.addOperation(sub_op)
                operations.append(sub_op)

        op.push()
        return operations

    @classmethod
    def _onTransformationChanged(cls, node):
        cls.__selection_center = cls.getBoundingBox().center
        cls.selectionCenterChanged.emit()

    __selection = []    # type: List[SceneNode]
    __selection_center = Vector(0, 0, 0)
<<<<<<< HEAD
    __selected_face = None    # type: Optional[Tuple[SceneNode, int]]
=======
    __selected_face = None    # type: Optional[Tuple[SceneNode, int]]
    __face_select_mode = False
>>>>>>> 0d6f8860
<|MERGE_RESOLUTION|>--- conflicted
+++ resolved
@@ -35,8 +35,6 @@
             cls.selectionChanged.emit()
 
     @classmethod
-<<<<<<< HEAD
-=======
     def getFaceSelectMode(cls) -> bool:
         return cls.__face_select_mode
 
@@ -46,7 +44,6 @@
         cls.selectedFaceChanged.emit()
 
     @classmethod
->>>>>>> 0d6f8860
     def setFace(cls, object: SceneNode, face_id: int) -> None:
         # Don't force-add the object, as the parent may be the 'actual' selected one.
         cls.__selected_face = (object, face_id)
@@ -67,14 +64,11 @@
             cls.unsetFace(object)
 
     @classmethod
-<<<<<<< HEAD
-=======
     # Is certain to be greater than the largest ID.
     def endFaceSelectionId(cls):
         return 0x10001
 
     @classmethod
->>>>>>> 0d6f8860
     ##  Get number of selected objects
     def getCount(cls) -> int:
         return len(cls.__selection)
@@ -181,9 +175,5 @@
 
     __selection = []    # type: List[SceneNode]
     __selection_center = Vector(0, 0, 0)
-<<<<<<< HEAD
     __selected_face = None    # type: Optional[Tuple[SceneNode, int]]
-=======
-    __selected_face = None    # type: Optional[Tuple[SceneNode, int]]
-    __face_select_mode = False
->>>>>>> 0d6f8860
+    __face_select_mode = False
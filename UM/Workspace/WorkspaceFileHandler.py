# Copyright (c) 2018 Ultimaker B.V.
# Uranium is released under the terms of the LGPLv3 or higher.

from PyQt5.QtCore import QObject, QUrl #For typing.
from typing import Optional

from UM.Logger import Logger
from UM.FileHandler.FileHandler import FileHandler
from UM.FileHandler.FileReader import FileReader #For typing.
from UM.FileHandler.ReadFileJob import ReadFileJob #For typing.


##  Central class for reading and writing workspaces.
#   This class is created by Application and handles reading and writing workspace files.
class WorkspaceFileHandler(FileHandler):
<<<<<<< HEAD
    def __init__(self, application, parent = None):
        super().__init__(application, "workspace_writer", "workspace_reader", parent = parent)
        self.workspace_reader = None
=======
    def __init__(self, writer_type: str = "workspace_writer", reader_type: str = "workspace_reader", parent: QObject = None) -> None:
        super().__init__(writer_type, reader_type, parent)
        self.workspace_reader = None #type: Optional[FileReader]
>>>>>>> 5eb3dfd8

    def readerRead(self, reader: FileReader, file_name: str, **kwargs) -> Optional[str]:
        self.workspace_reader = reader
        results = None
        try:
            results = reader.read(file_name)
        except:
            Logger.logException("e", "An exception occurred while loading workspace.")
            Logger.log("w", "Unable to load workspace %s", file_name)

        return results

    def _readLocalFile(self, file: QUrl) -> None:
        from UM.FileHandler.ReadFileJob import ReadFileJob
        job = ReadFileJob(file.toLocalFile(), handler = self)
        job.finished.connect(self._readWorkspaceFinished)
        job.start()

    def _readWorkspaceFinished(self, job: ReadFileJob) -> None:
        # Add the loaded nodes to the scene.
        nodes = job.getResult()
        if nodes is not None:  # Job was not a failure.
            # Delete all old nodes.
            self._application.deleteAll()
            # The name of the project is set after deleting all
            self._application.workspaceLoaded.emit(job._filename)

            # Add the loaded nodes to the scene.
            nodes = job.getResult()
            for node in nodes:
                # We need to prevent circular dependency, so do some just in time importing.
                from UM.Operations.AddSceneNodeOperation import AddSceneNodeOperation
                op = AddSceneNodeOperation(node, self._application.getController().getScene().getRoot())
                op.push()
                self._application.getController().getScene().sceneChanged.emit(node)<|MERGE_RESOLUTION|>--- conflicted
+++ resolved
@@ -8,20 +8,16 @@
 from UM.FileHandler.FileHandler import FileHandler
 from UM.FileHandler.FileReader import FileReader #For typing.
 from UM.FileHandler.ReadFileJob import ReadFileJob #For typing.
+from UM.Qt.QtApplication import QtApplication #For typing
 
 
 ##  Central class for reading and writing workspaces.
 #   This class is created by Application and handles reading and writing workspace files.
 class WorkspaceFileHandler(FileHandler):
-<<<<<<< HEAD
-    def __init__(self, application, parent = None):
-        super().__init__(application, "workspace_writer", "workspace_reader", parent = parent)
-        self.workspace_reader = None
-=======
-    def __init__(self, writer_type: str = "workspace_writer", reader_type: str = "workspace_reader", parent: QObject = None) -> None:
-        super().__init__(writer_type, reader_type, parent)
+
+    def __init__(self, application: "QtApplication", writer_type: str = "workspace_writer", reader_type: str = "workspace_reader", parent: QObject = None) -> None:
+        super().__init__(application, writer_type, reader_type, parent)
         self.workspace_reader = None #type: Optional[FileReader]
->>>>>>> 5eb3dfd8
 
     def readerRead(self, reader: FileReader, file_name: str, **kwargs) -> Optional[str]:
         self.workspace_reader = reader

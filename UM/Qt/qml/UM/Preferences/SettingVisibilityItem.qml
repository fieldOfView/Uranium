// Copyright (c) 2015 Ultimaker B.V.
// Uranium is released under the terms of the LGPLv3 or higher.

import QtQuick 2.1
import QtQuick.Layouts 1.1
import QtQuick.Controls 1.1
import QtQuick.Controls.Styles 1.1

import UM 1.2 as UM

Item {
    // Use the depth of the model to move the item, but also leave space for the visibility / enabled exclamation mark.

    x: definition ? (definition.depth + 1)* UM.Theme.getSize("default_margin").width : UM.Theme.getSize("default_margin").width
    UM.TooltipArea
    {
        width: height;
        height: check.height;
        anchors.right: checkboxTooltipArea.left
        anchors.rightMargin: 2 * screenScaleFactor

        text:
        {
            if(provider.properties.enabled == "True")
            {
                return ""
            }
            var key = definition ? definition.key : ""
            var requires = settingDefinitionsModel.getRequires(key, "enabled")
            if(requires.length == 0)
            {
                return catalog.i18nc("@item:tooltip", "This setting has been hidden by the active machine and will not be visible.");
            }
            else
            {
                var requires_text = ""
                for(var i in requires)
                {
                    if(requires_text == "")
                    {
                        requires_text = requires[i].label
                    }
                    else
                    {
                        requires_text += ", " + requires[i].label
                    }
                }

                return catalog.i18ncp("@item:tooltip %1 is list of setting names", "This setting has been hidden by the value of %1. Change the value of that setting to make this setting visible.", "This setting has been hidden by the values of %1. Change the values of those settings to make this setting visible.", requires.length) .arg(requires_text);
            }
        }



        UM.RecolorImage
        {
            anchors.centerIn: parent
<<<<<<< HEAD
            width: Math.floor(check.height * 0.75)
=======
            width: Math.round(check.height * 0.75) | 0
>>>>>>> 36523c7e
            height: width

            source: UM.Theme.getIcon("notice")

            color: palette.buttonText
        }

        visible: provider.properties.enabled == "False"
    }

    UM.TooltipArea
    {
        text: definition ? definition.description : ""

        width: childrenRect.width;
        height: childrenRect.height;
        id: checkboxTooltipArea
        CheckBox
        {
            id: check

            text: definition ? definition.label: ""
            checked: definition ? definition.visible: false
            enabled: definition ? !definition.prohibited: false

            MouseArea
            {
                anchors.fill: parent

                onClicked: definitionsModel.setVisible(definition.key, !check.checked)
            }
        }
    }

    UM.SettingPropertyProvider
    {
        id: provider

        containerStackId: "global"
        watchedProperties: [ "enabled" ]
        key: definition ? definition.key : ""
    }

    UM.I18nCatalog { id: catalog; name: "uranium" }
    SystemPalette { id: palette }
}<|MERGE_RESOLUTION|>--- conflicted
+++ resolved
@@ -55,11 +55,7 @@
         UM.RecolorImage
         {
             anchors.centerIn: parent
-<<<<<<< HEAD
-            width: Math.floor(check.height * 0.75)
-=======
             width: Math.round(check.height * 0.75) | 0
->>>>>>> 36523c7e
             height: width
 
             source: UM.Theme.getIcon("notice")

--- conflicted
+++ resolved
@@ -23,14 +23,11 @@
     DescriptionRole = Qt.UserRole + 8
     VisibleRole = Qt.UserRole + 9
     DepthRole = Qt.UserRole + 10
-<<<<<<< HEAD
     WarningDescriptionRole = Qt.UserRole + 11
     ErrorDescriptionRole = Qt.UserRole + 12
     OverriddenRole = Qt.UserRole + 13
     EnabledRole = Qt.UserRole + 14
-=======
->>>>>>> 5a712ecf
-    
+
     def __init__(self, category, parent = None):
         super().__init__(parent)
         self._category = category
@@ -53,17 +50,12 @@
         self.addRoleName(self.UnitRole,"unit")
         self.addRoleName(self.DescriptionRole, "description")
         self.addRoleName(self.VisibleRole, "visible")
-<<<<<<< HEAD
         self.addRoleName(self.DepthRole, "depth")
         self.addRoleName(self.WarningDescriptionRole, "warning_description")
         self.addRoleName(self.ErrorDescriptionRole, "error_description")
         self.addRoleName(self.OverriddenRole, "overridden")
         self.addRoleName(self.EnabledRole, "enabled")
-    
-=======
-        self.addRoleName(self.DepthRole,"depth")
 
->>>>>>> 5a712ecf
     settingChanged = Signal()
 
     @pyqtSlot(int, str, "QVariant")
@@ -126,17 +118,12 @@
                 "key": setting.getKey(),
                 "options": self.createOptionsModel(setting.getOptions()),
                 "unit": setting.getUnit(),
-<<<<<<< HEAD
                 "visible": setting.isVisible(),
                 "depth": setting.getDepth(),
                 "warning_description": setting.getWarningDescription(),
                 "error_description": setting.getErrorDescription(),
                 "overridden": (not self._profile.isReadOnly()) and self._profile.hasSettingValue(setting.getKey()),
                 "enabled": setting.isEnabled()
-=======
-                "visible": (setting.isVisible() and setting.isActive()),
-                "depth": setting.getDepth()
->>>>>>> 5a712ecf
             })
             setting.visibleChanged.connect(self._onSettingVisibleChanged)
             setting.enabledChanged.connect(self._onSettingEnabledChanged)

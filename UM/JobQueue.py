--- conflicted
+++ resolved
@@ -22,18 +22,10 @@
     #
     #   \param thread_count The amount of threads to use. Can be a positive integer or 'auto'.
     #                       When 'auto', the number of threads is based on the number of processors and cores on the machine.
-<<<<<<< HEAD
-    def __init__(self, thread_count: Tuple[str, int] = "auto") -> None: #pylint: disable=bad-whitespace
+    def __init__(self, thread_count: Union[str, int] = "auto") -> None: #pylint: disable=bad-whitespace
         if JobQueue.__instance is not None:
             raise RuntimeError("Try to create singleton '%s' more than once" % self.__class__.__name__)
         JobQueue.__instance = self
-=======
-    def __init__(self, thread_count: Union[str, int] = "auto") -> None: #pylint: disable=bad-whitespace
-        if JobQueue._instance is None:
-            JobQueue._instance = self
-        else:
-            raise RuntimeError("Attempted to create multiple instances of JobQueue")
->>>>>>> 359ea783
 
         super().__init__()
 
